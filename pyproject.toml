--- conflicted
+++ resolved
@@ -1,32 +1,3 @@
-<<<<<<< HEAD
-[build-system]
-requires = ["setuptools>=61.0", "wheel"]
-build-backend = "setuptools.build_meta"
-
-[project]
-name = "sauce-labs-mcp"
-version = "0.1.0.dev1"
-description = "MCP servers for Sauce Labs APIs"
-authors = [{name = "Marcus Merrell", email = "marcus.merrell@saucelabs.com"}]
-license = {text = "MIT"}
-readme = "README.md"
-requires-python = ">=3.10"
-dependencies = [
-    "httpx>=0.24.0",
-    "mcp>=1.10.1",
-    "pyyaml>=6.0",
-    "fastmcp",
-]
-
-[project.scripts]
-sauce-mcp-core = "sauce_mcp.main:main"
-sauce-mcp-rdc-openapi = "sauce_mcp.rdc_openapi:main"
-
-[project.optional-dependencies]
-test = [
-    "pytest>=7.0.0",
-    "pytest-asyncio>=0.21.0",
-=======
 [project]
 name = "sauce-api-mcp"
 version = "1.0.0"
@@ -39,7 +10,8 @@
 dependencies = [
     "httpx",
     "pydantic",
-    "mcp"
+    "pyyaml",
+    "fastmcp"
 ]
 classifiers = [
     "Development Status :: 3 - Alpha",
@@ -49,11 +21,11 @@
     "Programming Language :: Python :: 3.10",
     "Programming Language :: Python :: 3.11",
     "Programming Language :: Python :: 3.12",
->>>>>>> 2c58d202
 ]
 
 [project.scripts]
-sauce-api-mcp = "sauce_api_mcp.__main__:main"
+sauce-api-mcp = "sauce_api_mcp.main:main"
+sauce-api-rdc-openapi = "sauce_api_mcp.rdc_openapi:main"
 
 [build-system]
 requires = ["setuptools>=64", "wheel"]
