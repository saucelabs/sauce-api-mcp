from mcp.server import FastMCP
from typing import Dict, Any, Coroutine, Union  # For type hinting dicts
import httpx
import sys
import logging

logging.basicConfig(level=logging.INFO, stream=sys.stderr,
                    format='>>>>>>>>>>>>%(levelname)s: %(message)s')

class SauceLabsAgent:
    def __init__(self, mcp_server: FastMCP, access_key: str, username: str, data_center="us-west-1"):
        sys.stderr.write(">>>>>>>>>>>>Initializing SauceLabsAgent\n")
        self.mcp = mcp_server

        self.username = username
        auth = httpx.BasicAuth(username, access_key)
        base_url = f"https://api.{data_center}.saucelabs.com/"
        self.client = httpx.AsyncClient(base_url=base_url, auth=auth)

        ## Resources
        self.mcp.resource("sauce://account")(self.account_info)

        ## Tools
        ### Accounts
        self.mcp.tool()(self.get_account_info)
        self.mcp.tool()(self.get_org_concurrency)
        self.mcp.tool()(self.get_team_concurrency)
        self.mcp.tool()(self.lookup_teams)
        self.mcp.tool()(self.get_team)
        self.mcp.tool()(self.list_team_members)
        self.mcp.tool()(self.lookup_users)
        self.mcp.tool()(self.get_user)
        self.mcp.tool()(self.get_my_active_team)
        self.mcp.tool()(self.lookup_service_accounts)
        self.mcp.tool()(self.get_service_account)

        ### Jobs
        self.mcp.tool()(self.get_recent_jobs)
        self.mcp.tool()(self.get_job_details)
        self.mcp.tool()(self.get_test_assets)
        self.mcp.tool()(self.get_log_json_file)

        ### Builds
        self.mcp.tool()(self.get_build_for_job)
        self.mcp.tool()(self.get_build)
        self.mcp.tool()(self.lookup_builds)
        self.mcp.tool()(self.lookup_jobs_in_build)

        ### Insights
        self.mcp.tool()(self.get_test_analytics)
        self.mcp.tool()(self.get_test_trends)
        self.mcp.tool()(self.get_test_metrics)

<<<<<<< HEAD
=======
        ### Platform
        self.mcp.tool()(self.get_sauce_status)

        ### Sauce Connect
        self.mcp.tool()(self.get_tunnels_for_user)
        self.mcp.tool()(self.get_tunnel_information)
        self.mcp.tool()(self.get_tunnel_version_downloads)
        self.mcp.tool()(self.get_current_jobs_for_tunnel)

        ### Storage
        self.mcp.tool()(self.get_storage_files)
        self.mcp.tool()(self.get_storage_groups)
        self.mcp.tool()(self.get_storage_groups_settings)

>>>>>>> 360c2e6a
        # self.mcp.tool()(self.get_all_builds_and_tests)
        # self.mcp.tool()(self.get_network_har_file)
        # self.mcp.tool()(self.get_performance_json_file)
        # self.mcp.tool()(self.get_selenium_log_file)

        logging.info("SauceAPI client initialized and resource manifest loaded.")

    # Not exposed to the Agent
    async def sauce_api_call(self, relative_endpoint, method="GET", **kwargs):
        try:
            response = await self.client.request(method, relative_endpoint)
            response.raise_for_status()
            return response

        except httpx.HTTPStatusError as e:
            sys.stderr.write(f">>>>>>>>>>>>HTTP error fetching data from {relative_endpoint}: {e}\n")
            return {"error": f"Failed to retrieve from {relative_endpoint}: {e.response.status_code} - {e.response.text}"}
        except httpx.RequestError as e:
            sys.stderr.write(f">>>>>>>>>>>>Network error fetching data from {relative_endpoint}: {e}\n")
            return {"error": f"Network error while fetching data from {relative_endpoint}: {e}"}
        except Exception as e:
            sys.stderr.write(f">>>>>>>>>>>>An unexpected error occurred from {relative_endpoint}: {e}\n")
            return {"error": f"An unexpected error occurred from {relative_endpoint}: {e}"}

    async def aclose(self):
        logging.info("Closing HTTPX client session.")
        await self.client.aclose()

################################## Account endpoints
    # Not exposed to the Agent. We can register if we need to, but it seems better to use the helper method.
    async def get_asset_url(self, job_id: str, asset_key: str) -> str:
        asset_list = await self.get_test_assets(job_id)
        return f"rest/v1/{self.username}/jobs/{job_id}/assets/" + asset_list[asset_key]

    # This method populates the Resource at sauce://account
    async def account_info(self) -> Dict[str, Any]:
        """
        Retrieves detailed account information for the user associated with this client.
        Refer to `SauceAPI.resource_manifest['account']['methods']['get_account_info']` for full documentation.
        """
        endpoint = f"team-management/v1/users?username={self.username}"
        response = await self.sauce_api_call(endpoint)

        if isinstance(response, dict) and "error" in response:
            return response

        account_data = response.json()
        return account_data

    async def get_account_info(self) -> Dict[str, Any]:
        """
        Provides the current user's Sauce Labs account information,
        including username, jobs run, minutes used, and overall account status.
        Useful for a quick overview of account activity.
        """
        account_data = await self.account_info()

        return account_data

    async def lookup_teams(self, id: str, name: str) -> Dict[str, Any]:
        """
        Queries the organization of the requesting account and returns the number of teams matching the query and a
        summary of each team, including the ID value, which may be a required parameter of other API calls related
        to a specific team.You can filter the results of your query using the name parameter below.
        :param id: Optional. Comma-separated team IDs. Allows to receive details of multiple teams at once. For example,
            id=3d60780314724ab8ac688b50aadd9ff9,f9acc7c5b1da4fd0902b184c4f0b6324 would return details of teams with IDs
            included in the provided list.
        :param name: Optional. Returns the set of teams that begin with the specified name value. For example, name=sauce would
            return all teams in the organization with names beginning with "sauce".
        """
        response = await self.sauce_api_call(f"team-management/v1/teams?id={id}&name={name}")
        return response.json()

    async def get_team(self, id: str) -> Dict[str, Any]:
        """
        Returns the full profile of the specified team. The ID of the team is the only valid unique identifier.
        :param id: Required. The unique identifier of the team. You can look up the IDs of teams in your organization
            using the Lookup Teams endpoint.
        """
        response = await self.sauce_api_call(f"team-management/v1/teams/{id}")
        return response.json()

    async def list_team_members(self, id: str) -> Dict[str, Any]:
        """
        Returns the number of members in the specified team and lists each member.
        :param id: Required. Identifies the team for which you are requesting the list of members.
        """
        response = await self.sauce_api_call(f"team-management/v1/teams/{id}/members/")
        return response.json()

    async def lookup_users(self, id: str) -> Dict[str, Any]:
        """
        Queries the organization of the requesting account and returns the number of users matching the query and a basic
        profile of each user, including the ID value, which may be a required parameter of other API calls related to a
        specific user. You can narrow the results of your query using any of the following filtering parameters.
        :param id: Optional. Comma-separated user IDs. Allows to receive details of multiple user at once. For example,
            id=3d60780314724ab8ac688b50aadd9ff9,f9acc7c5b1da4fd0902b184c4f0b6324 would return details of users with IDs
            included in the provided list.
        :param username: Optional. Limits the results to usernames that begin with the specified value. For example,
            username=an would return all users in the organization with usernames beginning with "an".
        :param teams: Optional. Limit results to users who belong to the specified team_ids. Specify multiple teams as
            comma-separated values.
        :param roles: Optional. Limit results to users who are assigned certain roles. Valid values are: 1 - Organization Admin,
            4 - Team Admin, 3 - Member. Specify multiple roles as comma-separated values.
        :param phrase: Optional. Limit results to users whose first name, last name, or email address begins with the specified value.
        :param status: Optional. Limit results to users of the specifid status. Valid values are: 'active', 'pending', 'inactive'
        :param limit: Optional. Limit results to a maximum number per page. Default value is 20.
        :param offset: Optional. The starting record number from which to return results.
        """
        response = await self.sauce_api_call(f"team-management/v1/users/")
        return response.json()

    async def get_user(self, id: str) -> Dict[str, Any]:
        """
        Returns the full profile of the specified user. The ID of the user is the only valid unique identifier.
        :param id: Required. The user's unique identifier. Specific user IDs can be obtained through the lookup_users Tool
        """
        response = await self.sauce_api_call(f"team-management/v1/users/{id}/")
        return response.json()

    async def get_my_active_team(self) -> Dict[str, Any]:
        """
        Retrieves the Sauce Labs active team for the currently authenticated user.
        """
        response = await self.sauce_api_call(f"team-management/v1/users/me/active-team/")
        return response.json()

    async def lookup_service_accounts(self) -> Dict[str, Any]:
        """
        Lists existing service accounts in your organization. You can filter the results using the query parameters below.
        :param id: Optional. Comma-separated service account IDs.
            included in the provided list.
        :param username: Optional. Limits the results to usernames that begin with the specified value. For example,
            username=an would return all service accounts in the organization with usernames beginning with "an".
        :param teams: Optional. Limit results to service account who belong to the specified team_ids. Specify multiple
            teams as comma-separated values.
        :param limit: Optional. Limit results to a maximum number per page. Default value is 20.
        :param offset: Optional. The starting record number from which to return results.
        """
        response = await self.sauce_api_call(f"team-management/v1/service-accounts/")
        return response.json()

    async def get_service_account(self, id: str) -> Dict[str, Any]:
        """
        Retrieves details of the specified service account.
        :param id: Required. The unique identifier of the service account. You can find the uuid in the URL of the
            service account details view in the Sauce Labs UI. You can also look up the uuid using the Lookup
            Service Accounts endpoint.
        """
        response = await self.sauce_api_call(f"team-management/v1/service-accounts/{id}/")
        return response.json()

    async def get_org_concurrency(self, org_id: str) -> Dict[str, Any]:
        """
        Return information about concurrency usage for organization:
        - maximum, minimum concurrency for given granularity (monthly, weekly, daily, hourly),
        - teams' share for the organization maximum concurrency for given granularity (in percentage),
        - current limits.
        :param org_id: Return results only for the specified org_id
        :return: Json report containing org concurrency usage
        """
        if org_id is None:
            account_info = await self.account_info()
            org_id = account_info["results"][0]["organization"]["id"]

        response = await self.sauce_api_call(f"usage-analytics/v1/concurrency/org?org_id={org_id}")
        org_data = response.json()

        return org_data

    async def get_team_concurrency(self, org_id: str, team_id: str) -> Dict[str, Any]:
        """
        Return information about concurrency usage for teams:
            - maximum, minimum concurrency for given granularity (monthly, weekly, daily, hourly),
            - current limits.
        Concurrency data is broken down by resource types for:
        - Virtual Cloud:
            - virtual machines,
            - mac virtual machines,
            - mac arm virtual machines,
            - total virtual machines, combining all resource types.
        - Real Device Cloud:
            - private devices,
            - public devices,
            - total virtual machines, combining all resource types.
        :param org_id:
        :param team_id:
        :return: Json report containing team concurrency usage
        """
        response = await self.sauce_api_call(f"usage-analytics/v1/concurrency/teams?org_id={org_id}&team_id={team_id}")
        team_data = response.json()

        return team_data

    ################################## Jobs endpoints
    # This is exposed to the Agent in case the user wants to see the links that will click through to the Sauce UI
    async def get_test_assets(self, job_id: str) -> Dict[str, Any]:
        """
        Returns the list of all assets for a test, based on the job ID.
        :param job_id: The Sauce Labs Job ID.
        :return: JSON containing a list of assets, from which the URL can be derived.
        """
        response = await self.sauce_api_call(f"rest/v1/jobs/{job_id}/assets")
        return response.json()

    async def get_log_json_file(self, job_id) -> Dict[str, Any]:
        """
        Shows the complete log of a Sauce Labs test, in structured json format.
        """
        asset_url = await self.get_asset_url(job_id, "sauce-log")
        response = await self.sauce_api_call(asset_url)
        return response.json()

    async def get_selenium_log_file(self, job_id) -> str:
        """
        Shows the complete log of a Sauce Labs test, in unstructured raw format.
        """
        asset_url = await self.get_asset_url(job_id, "selenium-server.log")
        response = await self.sauce_api_call(asset_url)
        return response

    async def get_network_har_file(self, job_id) -> Dict[str, Any]:
        """
        Returns the HAR file of network traffic gathered during the test, in structured json format.
        """
        asset_url = self.get_asset_url(job_id, "network.har")
        response = await self.sauce_api_call(asset_url)
        return response.json()

    async def get_performance_json_file(self, job_id) -> Dict[str, Any]:
        """
        Returns the Performance log of the test, in structured json format.
        """
        asset_url = await self.get_asset_url(job_id, "performance.json")
        response = await self.sauce_api_call(asset_url)
        return response.json()

    async def get_job_details(self, job_id: str) -> Dict[str, Any]:
        """
        Retrieves the execution details of a particular job, by ID.
        """
        response = await self.sauce_api_call(f"rest/v1/{self.username}/jobs/{job_id}")
        data = response.json()
        return data

    async def get_recent_jobs(self, limit: int = 5) -> Dict[str, Any]:
        """
        Retrieves a list of the most recent jobs run on Sauce Labs for the current user.
        Allows specifying the number of jobs to retrieve, up to a maximum.
        Useful for quickly checking the status of recent test runs.
        :param limit: The upper limit (integer) of jobs to retrieve. Max is 100
        """
        response = await self.sauce_api_call(f"rest/v1/{self.username}/jobs?limit={limit}")
        data = response.json()

        return data

    ################################## Builds endpoints
    async def lookup_builds(self, build_source: str) -> Dict[str, Any]:
        """
        Queries the requesting account and returns a summary of each build matching the query, including the ID value,
        which may be a required parameter of other API calls related to a specific build.You can narrow the results of
        your query using any of the optional filtering parameters.
        :param build_source: The type of device for which you are getting builds. Valid values are: 'rdc' - Real Device
            Builds, 'vdc' - Emulator or Simulator Builds
        """
        response = await self.sauce_api_call(f"v2/builds/{build_source}/")
        data = response.json()

        return data

    async def get_build(self, build_source:str, build_id:str) -> Dict[str, Any]:
        """
        Retrieve the details related to a specific build by passing its unique ID in the request.
        :param build_source: Required. The type of device for which you are getting builds. Valid values are: 'rdc' -
            Real Device Builds, 'vdc' - Emulator or Simulator Builds
        :param build_id: Required. The unique identifier of the build to retrieve. You can look up build IDs in your
            organization using the Lookup Builds endpoint.
        """
        response = await self.sauce_api_call(f"v2/builds/{build_source}/{build_id}/")
        data = response.json()

        return data

    async def get_build_for_job(self, build_source:str, job_id:str) -> Dict[str, Any]:
        """
        Retrieve the details related to a specific build by passing its unique ID in the request.
        :param build_source: Required. The type of device for which you are getting builds. Valid values are: 'rdc'
            (Real Device Builds), 'vdc' (Emulator or Simulator Builds)
        :param job_id: Required. The unique identifier of the job whose build you are looking up. You can look up job
            IDs in your organization using the Get Jobs endpoint.
        """
        response = await self.sauce_api_call(f"v2/builds/{build_source}/jobs/{job_id}/build/")
        data = response.json()

        return data

    async def lookup_jobs_in_build(self, build_source:str, build_id:str) -> Dict[str, Any]:
        """
        Retrieve the details related to a specific build by passing its unique ID in the request.
        :param build_source: Required. The type of device for which you are getting builds. Valid values are: 'rdc'
            (Real Device Builds), 'vdc' (Emulator or Simulator Builds)
        :param build_id: Required. The unique identifier of the build whose jobs you are looking up. You can look up
            build IDs in your organization using the Lookup Builds endpoint.
        """
        response = await self.sauce_api_call(f"v2/builds/{build_source}/{build_id}/jobs/")
        data = response.json()

        return data

    ################################## Sauce Connect endpoints

    async def get_tunnels_for_user(self, username) -> Dict[str, Any]:
        """
        Returns Tunnel IDs or Tunnels Info for any currently running tunnels launched by or shared with the specified
        user. The word "tunnel" in this context refers to usage of the Sauce Connect tool.
        It also allows to filter tunnels using an optional "filter" parameter that may take the following values:
        :param username: Required. The authentication username of the user whose tunnels you are requesting.
        """
        response = await self.sauce_api_call(f"rest/v1/{username}/tunnels")
        data = response.json()

        return data


    async def get_tunnel_information(self, username: str, tunnel_id: str) -> Dict[str, Any]:
        """
        Returns information about the specified tunnel. The word "tunnel" in this context refers to usage of \
        the Sauce Connect tool.
        :param username: Required. The authentication username of the owner of the requested tunnel.
        :param tunnel_id: Required. The unique identifier of the requested tunnel.
        """
        response = await self.sauce_api_call(f"rest/v1/{username}/tunnels/{tunnel_id}")
        data = response.json()

        return data

    async def get_tunnel_version_downloads(self, client_version: str) -> Dict[str, Any]:
        """
        Returns the specific paths (URLs) to download specific versions of the SauceConnect tunnel software.
        The word "tunnel" in this context refers to usage of the Sauce Connect tool.
        :param client_version: Optional. Returns download information for the specified Sauce Connect client
            version (For example, '5.2.3').
        """
        response = await self.sauce_api_call(f"rest/v1/public/tunnels/info/versions?client_version={client_version}")
        data = response.json()

        return data

    async def get_current_jobs_for_tunnel(self, username: str, tunnel_id: str) -> Dict[str, Any]:
        """
        Returns the number of currently running jobs for the specified tunnel. The word "tunnel" in this context refers
        to usage of the Sauce Connect tool.
        :param username: Required. The authentication username of the owner of the requested tunnel.
        :param tunnel_id: Required. The unique identifier of the requested tunnel.
        """
        response = await self.sauce_api_call(f"rest/v1/{username}/tunnels/{tunnel_id}/num_jobs")
        data = response.json()

        return data

    ################################## Insights endpoints
    async def get_test_analytics(self, start: str, end: str) -> Dict[str, Any]:
        """
        Return run summary data for all tests that match the request criteria. Good for overall analytics about the requested period, not detailed test results
        :param start: The starting date of the period during which the test runs executed, in YYYY-MM-DDTHH:mm:ssZ (UTC) format.
        :param end: The ending date of the period during which the test runs executed, in YYYY-MM-DDTHH:mm:ssZ (UTC) format.
        """
        response = await self.sauce_api_call(f"v1/analytics/tests?start={start}&end={end}")
        data = response.json()

        return data

    async def get_test_metrics(self, start: str, end: str) -> Dict[str, Any]:
        """
        Return an aggregate of metric values for runs of a specified test during the specified period.
        :param start: The starting date of the period during which the test runs executed, in YYYY-MM-DDTHH:mm:ssZ (UTC) format.
        :param end: The ending date of the period during which the test runs executed, in YYYY-MM-DDTHH:mm:ssZ (UTC) format.
        """
        response = await self.sauce_api_call(f"v1/analytics/insights/test-metrics?start={start}&end={end}")
        data = response.json()

        return data

    async def get_test_trends(self, start: str, end: str, interval: str) -> Dict[str, Any]:
        """
        Return a set of data "buckets" representing tests that were run in each time interval defined by the request parameters.
        This shows test trends over the specified time period, and can help understand an organization/team/user's overall test
        execution efficiency.
        :param start: Required. The starting date of the period during which the test runs executed, in YYYY-MM-DDTHH:mm:ssZ (UTC) format. Default should be '7 days ago'
        :param end: Required. The ending date of the period during which the test runs executed, in YYYY-MM-DDTHH:mm:ssZ (UTC) format. Default should be 'today'
        :param time_range: Required. The amount of time backward from the current time that represents the period during which the test runs are executed. Acceptable units include d (day); h (hour); m (minute); s (second).
        :param interval: Required. Relative date filter. Available values are: 1m, 15m, 1h, 6h, 12h, 1d, 7d, 30d. Defaul is 1d
        """
        response = await self.sauce_api_call(f"v1/analytics/trends/tests?start={start}&end={end}&interval={interval}")
        return response

    async def get_all_builds_and_tests(self, start: str, end: str) -> Dict[str, Any]:
        """
        Return the set of all tests run in the specified period, grouped by whether each test was part of a build or not.
        :param start: The starting date of the period during which the test runs executed, in YYYY-MM-DDTHH:mm:ssZ (UTC) format.
        :param end: The ending date of the period during which the test runs executed, in YYYY-MM-DDTHH:mm:ssZ (UTC) format.
        """
        response = await self.sauce_api_call(f"v1/analytics/trends/builds_tests/test-metrics?start={start}&end={end}")
        data = response.json()

        return response

################################## Sauce status
    async def get_sauce_status(self) -> Union[Dict[str, Any], Dict[str, str]]:
        """
        Returns the current (30 second cache) availability of the Sauce Labs platform. This should tell you whether Sauce is 'up' or 'down'
        """
        response = await self.sauce_api_call(f"rest/v1/info/status")
        if isinstance(response, httpx.Response):
            return response.json()
        else:
            return response

<<<<<<< HEAD
    async def get_supported_platforms(self, automation_api: str = "all") -> Dict[str, Any]:
=======
    async def get_org_concurrency(self, org_id: str) -> Dict[str, Any]:
        """
        Return information about concurrency usage for organization:
        - maximum, minimum concurrency for given granularity (monthly, weekly, daily, hourly),
        - teams' share for the organization maximum concurrency for given granularity (in percentage),
        - current limits.
        :param org_id: Return results only for the specified org_id
        :return: Json report containing org concurrency usage
        """
        if org_id is None:
            account_info = await self.account_info()
            org_id = account_info["results"][0]["organization"]["id"]

################################## Storage endpoints

    async def get_storage_files(self) -> Dict[str, Any]:
        """
        Returns the set of files that have been uploaded to Sauce Storage by the requestor.
        """
        response = await self.sauce_api_call(f"v1/storage/files")
        data = response.json()

        return data

    async def get_storage_groups(self) -> Dict[str, Any]:
        """
        Returns an array of groups (apps containing multiple files) currently in storage for the authenticated requestor.
        """
        response = await self.sauce_api_call(f"v1/storage/groups")
        data = response.json()

        return data

    async def get_storage_groups_settings(self, group_id: str) -> Dict[str, Any]:
        """
        Returns the settings of an app group with the given ID.
        :param group_id: The unique identifier of the app group. You can look up group IDs using the Get App Storage Groups endpoint.
        """
        response = await self.sauce_api_call(f"v1/storage/groups/{group_id}/settings")
        data = response.json()

        return data

    async def get_team_concurrency(self, org_id: str, team_id: str) -> Dict[str, Any]:
>>>>>>> 360c2e6a
        """
        Returns the set of supported operating system and browser combinations for the specified automation framework.
        :param automation_api: The framework for which you are requesting supported platforms. Valid values are: 'all', 'appium', and 'webdriver'. Defaults to 'all'.
        """
        response = await self.sauce_api_call(f"rest/v1/info/platforms/{automation_api}")
        data = response.json()

        return data

# --- Main Application Setup ---
if __name__ == "__main__":
    # Create the FastMCP server instance
    mcp_server_instance = FastMCP("SauceLabsAgent")

    import os
    SAUCE_ACCESS_KEY = os.getenv("SAUCE_ACCESS_KEY")
    if SAUCE_ACCESS_KEY is None:
        raise ValueError("SAUCE_ACCESS_KEY environment variable is not set.")

    SAUCE_USERNAME = os.getenv("SAUCE_USERNAME")
    if SAUCE_USERNAME is None:
        raise ValueError("SAUCE_USERNAME environment variable is not set.")

    sauce_agent = SauceLabsAgent(mcp_server_instance, SAUCE_ACCESS_KEY, SAUCE_USERNAME)

    # Run the FastMCP server instance
    sys.stderr.write(">>>>>>>>>>>>About to run SauceLabsAgent\n")
    mcp_server_instance.run(transport="stdio")
    sys.stderr.write(">>>>>>>>>>>>Finished running SauceLabsAgent\n")<|MERGE_RESOLUTION|>--- conflicted
+++ resolved
@@ -24,7 +24,6 @@
         ### Accounts
         self.mcp.tool()(self.get_account_info)
         self.mcp.tool()(self.get_org_concurrency)
-        self.mcp.tool()(self.get_team_concurrency)
         self.mcp.tool()(self.lookup_teams)
         self.mcp.tool()(self.get_team)
         self.mcp.tool()(self.list_team_members)
@@ -51,8 +50,6 @@
         self.mcp.tool()(self.get_test_trends)
         self.mcp.tool()(self.get_test_metrics)
 
-<<<<<<< HEAD
-=======
         ### Platform
         self.mcp.tool()(self.get_sauce_status)
 
@@ -67,7 +64,6 @@
         self.mcp.tool()(self.get_storage_groups)
         self.mcp.tool()(self.get_storage_groups_settings)
 
->>>>>>> 360c2e6a
         # self.mcp.tool()(self.get_all_builds_and_tests)
         # self.mcp.tool()(self.get_network_har_file)
         # self.mcp.tool()(self.get_performance_json_file)
@@ -487,9 +483,6 @@
         else:
             return response
 
-<<<<<<< HEAD
-    async def get_supported_platforms(self, automation_api: str = "all") -> Dict[str, Any]:
-=======
     async def get_org_concurrency(self, org_id: str) -> Dict[str, Any]:
         """
         Return information about concurrency usage for organization:
@@ -533,17 +526,6 @@
 
         return data
 
-    async def get_team_concurrency(self, org_id: str, team_id: str) -> Dict[str, Any]:
->>>>>>> 360c2e6a
-        """
-        Returns the set of supported operating system and browser combinations for the specified automation framework.
-        :param automation_api: The framework for which you are requesting supported platforms. Valid values are: 'all', 'appium', and 'webdriver'. Defaults to 'all'.
-        """
-        response = await self.sauce_api_call(f"rest/v1/info/platforms/{automation_api}")
-        data = response.json()
-
-        return data
-
 # --- Main Application Setup ---
 if __name__ == "__main__":
     # Create the FastMCP server instance
