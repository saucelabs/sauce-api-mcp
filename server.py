--- conflicted
+++ resolved
@@ -15,7 +15,6 @@
     TestMetrics,
     TestTrends,
     AccountInfo,
-    SupportedPlatforms,
     AllBuildsAndTests,
     SauceStatus,
 )
@@ -257,8 +256,11 @@
         """
         response = await self.sauce_api_call(f"team-management/v1/service-accounts/{id}/")
         return response.json()
-
-    async def get_org_concurrency(self, org_id: str) -> Dict[str, Any]:
+     
+
+    async def get_org_concurrency(
+        self, org_id: str
+    ) -> Union[OrgConcurrency, Dict[str, str]]:
         """
         Return information about concurrency usage for organization:
         - maximum, minimum concurrency for given granularity (monthly, weekly, daily, hourly),
@@ -267,16 +269,16 @@
         :param org_id: Return results only for the specified org_id
         :return: Json report containing org concurrency usage
         """
-        if org_id is None:
-            account_info = await self.account_info()
-            org_id = account_info["results"][0]["organization"]["id"]
-
-        response = await self.sauce_api_call(f"usage-analytics/v1/concurrency/org?org_id={org_id}")
-        org_data = response.json()
-
-        return org_data
-
-    async def get_team_concurrency(self, org_id: str, team_id: str) -> Dict[str, Any]:
+       response = await self.sauce_api_call(
+            f"usage-analytics/v1/concurrency/org?org_id={org_id}"
+        )
+        if isinstance(response, httpx.Response):
+            return OrgConcurrency.model_validate(response.json())
+        return response
+      
+    async def get_team_concurrency(
+        self, org_id: str, team_id: str
+    ) -> Union[TeamConcurrency, Dict[str, str]]:
         """
         Return information about concurrency usage for teams:
             - maximum, minimum concurrency for given granularity (monthly, weekly, daily, hourly),
@@ -295,10 +297,12 @@
         :param team_id:
         :return: Json report containing team concurrency usage
         """
-        response = await self.sauce_api_call(f"usage-analytics/v1/concurrency/teams?org_id={org_id}&team_id={team_id}")
-        team_data = response.json()
-
-        return team_data
+        response = await self.sauce_api_call(
+            f"usage-analytics/v1/concurrency/teams?org_id={org_id}&team_id={team_id}"
+        )
+        if isinstance(response, httpx.Response):
+            return TeamConcurrency.model_validate(response.json())
+        return response
 
     ################################## Jobs endpoints
     # This is exposed to the Agent in case the user wants to see the links that will click through to the Sauce UI
@@ -378,14 +382,9 @@
             return RecentJobs.model_validate(response.json())
         return response
 
-<<<<<<< HEAD
-    async def get_supported_platforms(
-        self, automation_api: str = "all"
-    ) -> Union[SupportedPlatforms, Dict[str, str]]:
-=======
     ################################## Builds endpoints
+    
     async def lookup_builds(self, build_source: str) -> Dict[str, Any]:
->>>>>>> 83202c8c
         """
         Queries the requesting account and returns a summary of each build matching the query, including the ID value,
         which may be a required parameter of other API calls related to a specific build.You can narrow the results of
@@ -393,17 +392,6 @@
         :param build_source: The type of device for which you are getting builds. Valid values are: 'rdc' - Real Device
             Builds, 'vdc' - Emulator or Simulator Builds
         """
-<<<<<<< HEAD
-        response = await self.sauce_api_call(f"rest/v1/info/platforms/{automation_api}")
-        if isinstance(response, httpx.Response):
-            return SupportedPlatforms.model_validate(response.json())
-        return response
-
-    ################################## Insights endpoints
-    async def get_test_analytics(
-        self, start: str, end: str
-    ) -> Union[TestAnalytics, Dict[str, str]]:
-=======
         response = await self.sauce_api_call(f"v2/builds/{build_source}/")
         data = response.json()
 
@@ -500,8 +488,9 @@
         return data
 
     ################################## Insights endpoints
-    async def get_test_analytics(self, start: str, end: str) -> Dict[str, Any]:
->>>>>>> 83202c8c
+     async def get_test_analytics(
+        self, start: str, end: str
+    ) -> Union[TestAnalytics, Dict[str, str]]:
         """
         Return run summary data for all tests that match the request criteria. Good for overall analytics about the requested period, not detailed test results
         :param start: The starting date of the period during which the test runs executed, in YYYY-MM-DDTHH:mm:ssZ (UTC) format.
@@ -556,7 +545,6 @@
         :param start: The starting date of the period during which the test runs executed, in YYYY-MM-DDTHH:mm:ssZ (UTC) format.
         :param end: The ending date of the period during which the test runs executed, in YYYY-MM-DDTHH:mm:ssZ (UTC) format.
         """
-<<<<<<< HEAD
         response = await self.sauce_api_call(
             f"v1/analytics/trends/builds_tests?start={start}&end={end}"
         )
@@ -565,16 +553,8 @@
         return response
 
     ################################## Sauce system metrics
+    
     async def get_sauce_status(self) -> Union[SauceStatus, Dict[str, str]]:
-=======
-        response = await self.sauce_api_call(f"v1/analytics/trends/builds_tests/test-metrics?start={start}&end={end}")
-        data = response.json()
-
-        return response
-
-################################## Sauce status
-    async def get_sauce_status(self) -> Union[Dict[str, Any], Dict[str, str]]:
->>>>>>> 83202c8c
         """
         Returns the current (30 second cache) availability of the Sauce Labs platform. This should tell you whether Sauce is 'up' or 'down'
         """
@@ -583,33 +563,7 @@
             return SauceStatus.model_validate(response.json())
         return response
 
-    async def get_org_concurrency(
-        self, org_id: str
-    ) -> Union[OrgConcurrency, Dict[str, str]]:
-        """
-        Return information about concurrency usage for organization:
-        - maximum, minimum concurrency for given granularity (monthly, weekly, daily, hourly),
-        - teams' share for the organization maximum concurrency for given granularity (in percentage),
-        - current limits.
-        :param org_id: Return results only for the specified org_id
-        :return: Json report containing org concurrency usage
-        """
-<<<<<<< HEAD
-        response = await self.sauce_api_call(
-            f"usage-analytics/v1/concurrency/org?org_id={org_id}"
-        )
-        if isinstance(response, httpx.Response):
-            return OrgConcurrency.model_validate(response.json())
-        return response
-
-    async def get_team_concurrency(
-        self, org_id: str, team_id: str
-    ) -> Union[TeamConcurrency, Dict[str, str]]:
-=======
-        if org_id is None:
-            account_info = await self.account_info()
-            org_id = account_info["results"][0]["organization"]["id"]
-
+ 
 ################################## Storage endpoints
 
     async def get_storage_files(self) -> Dict[str, Any]:
@@ -622,19 +576,9 @@
         return data
 
     async def get_storage_groups(self) -> Dict[str, Any]:
->>>>>>> 83202c8c
         """
         Returns an array of groups (apps containing multiple files) currently in storage for the authenticated requestor.
         """
-<<<<<<< HEAD
-        response = await self.sauce_api_call(
-            f"usage-analytics/v1/concurrency/teams?org_id={org_id}&team_id={team_id}"
-        )
-        if isinstance(response, httpx.Response):
-            return TeamConcurrency.model_validate(response.json())
-        return response
-
-=======
         response = await self.sauce_api_call(f"v1/storage/groups")
         data = response.json()
 
@@ -649,7 +593,6 @@
         data = response.json()
 
         return data
->>>>>>> 83202c8c
 
 # --- Main Application Setup ---
 if __name__ == "__main__":
