--- conflicted
+++ resolved
@@ -488,11 +488,7 @@
 
 [[package]]
 name = "sauce-api-mcp"
-<<<<<<< HEAD
-version = "1.0.0"
-=======
 version = "1.0.1"
->>>>>>> a9b6b27a
 source = { editable = "." }
 dependencies = [
     { name = "httpx" },
